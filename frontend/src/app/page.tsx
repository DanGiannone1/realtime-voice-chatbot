"use client";

import { useCallback, useEffect, useMemo, useRef, useState } from "react";
import { Activity, Bot, Mic, UserRound, Volume2 } from "lucide-react";
import { Button } from "@/components/ui/button";
import {
  Card,
  CardContent,
  CardHeader,
  CardTitle,
} from "@/components/ui/card";
import { useVoiceChat } from "@/hooks/use-voice-chat";

type TimeRange = "1m" | "3m" | "5m";

const TIME_RANGE_OPTIONS: { value: TimeRange; label: string }[] = [
  { value: "1m", label: "1m" },
  { value: "3m", label: "3m" },
  { value: "5m", label: "5m" },
];

const RANGE_TO_MS: Record<TimeRange, number> = {
  "1m": 60_000,
  "3m": 180_000,
  "5m": 300_000,
};

const RANGE_LABELS: Record<TimeRange, string[]> = {
  "1m": ["60s", "45s", "30s", "15s", "now"],
  "3m": ["180s", "135s", "90s", "45s", "now"],
  "5m": ["300s", "225s", "150s", "75s", "now"],
};

type Segment = {
  start: number;
  end: number;
  type: "user" | "ai" | "silence";
};

type ToolMarker = {
  timestamp: number;
  x: number;
};

const SILENCE_COLOR = "rgba(226,232,240,0.35)";

const pseudoRandom = (seed: number) => {
  const x = Math.sin(seed) * 43758.5453123;
  return x - Math.floor(x);
};

export default function Page() {
  const {
    start,
    stop,
    isRunning,
    isConnected,
    isUserSpeaking,
    isAISpeaking,
    currentSpeaker,
    transcripts,
    activities,
    error,
  } = useVoiceChat();

  const [timeRange, setTimeRange] = useState<TimeRange>("1m");
  const canvasRef = useRef<HTMLCanvasElement>(null);
  const containerRef = useRef<HTMLDivElement>(null);
  const transcriptsRef = useRef<HTMLDivElement>(null);
  const containerSizeRef = useRef<{ width: number; height: number }>({ width: 0, height: 0 });
  const waveformCacheRef = useRef(new Map<string, number[]>());
  const containerSizeRef = useRef({ width: 0, height: 0 });
  const animationFrameRef = useRef<number | null>(null);

  const connectionLabel = useMemo(() => {
    if (isConnected) return "Connected";
    if (isRunning) return "Connecting";
    return "Disconnected";
  }, [isConnected, isRunning]);

  const statusPillClass = useMemo(() => {
    if (isConnected) return "bg-emerald-500/15 text-emerald-200 ring-1 ring-emerald-500/40";
    if (isRunning) return "bg-amber-500/15 text-amber-200 ring-1 ring-amber-500/40";
    return "bg-red-500/10 text-red-200 ring-1 ring-red-500/30";
  }, [isConnected, isRunning]);

  const drawWaveform = useCallback(() => {
    const canvas = canvasRef.current;
    if (!canvas) return;

    const container = containerRef.current;
    if (!container) return;

    const ctx = canvas.getContext("2d");
    if (!ctx) return;

    if (containerSizeRef.current.width === 0 || containerSizeRef.current.height === 0) {
      const rect = container.getBoundingClientRect();
      containerSizeRef.current = { width: rect.width, height: rect.height };
    }

    const { width, height } = containerSizeRef.current;
    if (width === 0 || height === 0) return;

    const dpr = window.devicePixelRatio || 1;
    canvas.width = width * dpr;
    canvas.height = height * dpr;
    if (typeof ctx.resetTransform === "function") {
      ctx.resetTransform();
    } else {
      ctx.setTransform(1, 0, 0, 1, 0, 0);
    }
    ctx.scale(dpr, dpr);

    ctx.clearRect(0, 0, width, height);

    const paddingX = 56;
    const paddingY = 28;
    const centerY = height / 2;
    const rangeMs = RANGE_TO_MS[timeRange];
    const now = Date.now();
    const startTime = now - rangeMs;

    const verticalGradient = ctx.createLinearGradient(0, 0, 0, height);
    verticalGradient.addColorStop(0, "rgba(15,23,42,0.4)");
    verticalGradient.addColorStop(1, "rgba(15,23,42,0.2)");
    ctx.fillStyle = verticalGradient;
    const rectX = paddingX - 24;
    const rectY = paddingY;
    const rectWidth = width - rectX * 2;
    const rectHeight = height - paddingY * 2;
    const radius = 24;
    ctx.beginPath();
    ctx.moveTo(rectX + radius, rectY);
    ctx.lineTo(rectX + rectWidth - radius, rectY);
    ctx.quadraticCurveTo(rectX + rectWidth, rectY, rectX + rectWidth, rectY + radius);
    ctx.lineTo(rectX + rectWidth, rectY + rectHeight - radius);
    ctx.quadraticCurveTo(
      rectX + rectWidth,
      rectY + rectHeight,
      rectX + rectWidth - radius,
      rectY + rectHeight
    );
    ctx.lineTo(rectX + radius, rectY + rectHeight);
    ctx.quadraticCurveTo(rectX, rectY + rectHeight, rectX, rectY + rectHeight - radius);
    ctx.lineTo(rectX, rectY + radius);
    ctx.quadraticCurveTo(rectX, rectY, rectX + radius, rectY);
    ctx.closePath();
    ctx.fill();

    ctx.strokeStyle = "rgba(255,255,255,0.05)";
    ctx.lineWidth = 1;
    for (let i = 0; i <= 4; i += 1) {
      const y = paddingY + ((height - paddingY * 2) / 4) * i;
      ctx.beginPath();
      ctx.moveTo(paddingX, y);
      ctx.lineTo(width - paddingX, y);
      ctx.stroke();
    }

    ctx.strokeStyle = "rgba(226,232,240,0.08)";
    ctx.beginPath();
    ctx.moveTo(paddingX, centerY);
    ctx.lineTo(width - paddingX, centerY);
    ctx.stroke();

    const timeline = activities
      .filter((event) => event.timestamp >= startTime - 1000)
      .sort((a, b) => a.timestamp - b.timestamp);

    const augmented = [
      { timestamp: startTime, type: "silence" as const },
      ...timeline,
      { timestamp: now, type: currentSpeaker },
    ];

    const segments: Segment[] = [];
    const markers: ToolMarker[] = [];

    let lastType: Segment["type"] = "silence";
    let lastTimestamp = startTime;

    for (let i = 1; i < augmented.length; i += 1) {
      const event = augmented[i];
      const clampedTime = Math.max(Math.min(event.timestamp, now), startTime);
      if (event.type === "tool") {
        const x =
          paddingX + ((clampedTime - startTime) / rangeMs) * (width - paddingX * 2);
        markers.push({ timestamp: event.timestamp, x });
        continue;
      }
      if (clampedTime > lastTimestamp) {
        segments.push({ start: lastTimestamp, end: clampedTime, type: lastType });
      }
      lastTimestamp = clampedTime;
      lastType = event.type;
    }

    if (lastTimestamp < now) {
      segments.push({ start: lastTimestamp, end: now, type: lastType });
    }

    const pixelsPerMs = (width - paddingX * 2) / rangeMs;

    if (waveformCacheRef.current.size > 600) {
      waveformCacheRef.current.clear();
    }

    const getWaveformPoints = (segment: Segment, segmentWidth: number) => {
      const key = `${segment.start}-${segment.end}-${segment.type}-${Math.round(segmentWidth)}`;
      const cached = waveformCacheRef.current.get(key);
      if (cached) return cached;

      const sampleSpacing = 6;
      const sampleCount = Math.max(6, Math.floor(segmentWidth / sampleSpacing));
      const baseAmplitude = segment.type === "ai" ? 44 : segment.type === "user" ? 34 : 6;
      const variance = segment.type === "ai" ? 22 : segment.type === "user" ? 16 : 2;
      const points: number[] = [];

      for (let i = 0; i <= sampleCount; i += 1) {
        const mixSeed = segment.start * 0.0001 + segment.end * 0.0003 + i * 12.9898;
        const random = pseudoRandom(mixSeed);
        const amplitude =
          segment.type === "silence"
            ? 4
            : baseAmplitude + (random - 0.5) * variance * 2;
        points.push(Math.max(segment.type === "silence" ? 2 : 8, amplitude));
      }

      waveformCacheRef.current.set(key, points);
      return points;
    };

    segments.forEach((segment) => {
      const segmentWidth = Math.max((segment.end - segment.start) * pixelsPerMs, 2);
      const x = paddingX + (segment.start - startTime) * pixelsPerMs;

      if (segment.type === "silence") {
        ctx.strokeStyle = "rgba(148,163,184,0.25)";
        ctx.lineWidth = 1.25;
        ctx.beginPath();
        ctx.moveTo(x, centerY);
        ctx.lineTo(x + segmentWidth, centerY);
        ctx.stroke();
        return;
      }

      const waveformPoints = getWaveformPoints(segment, segmentWidth);
      const gradient = ctx.createLinearGradient(x, centerY - 80, x, centerY + 80);
      if (segment.type === "ai") {
        gradient.addColorStop(0, "rgba(34,197,94,0.9)");
        gradient.addColorStop(1, "rgba(16,185,129,0.55)");
      } else {
        gradient.addColorStop(0, "rgba(148,163,184,0.85)");
        gradient.addColorStop(1, "rgba(100,116,139,0.45)");
      }

      ctx.fillStyle = gradient;
      ctx.shadowColor = segment.type === "ai" ? "rgba(16,185,129,0.35)" : "rgba(148,163,184,0.25)";
      ctx.shadowBlur = 18;
      ctx.beginPath();
      ctx.moveTo(x, centerY);

      waveformPoints.forEach((amplitude, index) => {
        const t = index / (waveformPoints.length - 1);
        const pointX = x + t * segmentWidth;
        ctx.lineTo(pointX, centerY - amplitude);
      });

      ctx.lineTo(x + segmentWidth, centerY);

      for (let i = waveformPoints.length - 1; i >= 0; i -= 1) {
        const t = i / (waveformPoints.length - 1);
        const pointX = x + t * segmentWidth;
        ctx.lineTo(pointX, centerY + waveformPoints[i]);
      }

      ctx.closePath();
      ctx.fill();
      ctx.shadowBlur = 0;

      ctx.strokeStyle = segment.type === "ai" ? "rgba(16,185,129,0.35)" : "rgba(148,163,184,0.35)";
      ctx.lineWidth = 0.8;
      ctx.stroke();
    });

    markers.forEach((marker) => {
      ctx.font = "16px Inter, sans-serif";
      ctx.textAlign = "center";
      ctx.textBaseline = "middle";
      ctx.fillStyle = "rgba(250,204,21,0.85)";
      ctx.fillText("⚡", marker.x, centerY - 64);
    });

    ctx.fillStyle = "rgba(226,232,240,0.55)";
    ctx.font = "11px Inter, sans-serif";
    ctx.textAlign = "center";
    const labels = RANGE_LABELS[timeRange];
    labels.forEach((label, idx) => {
      const labelX = paddingX + ((width - paddingX * 2) * idx) / (labels.length - 1);
      ctx.fillText(label, labelX, height - paddingY + 16);
    });

    ctx.fillStyle = "rgba(148,163,184,0.35)";
    ctx.font = "10px Inter, sans-serif";
    ctx.textAlign = "left";
    ctx.fillText("Silence", paddingX, paddingY - 10);

    ctx.fillStyle = SILENCE_COLOR;
    ctx.fillRect(paddingX, paddingY - 6, 32, 2);
  }, [activities, currentSpeaker, timeRange]);

  useEffect(() => {
<<<<<<< HEAD
    // Handle window resize to update container size
    const handleResize = () => {
      if (containerRef.current) {
        const rect = containerRef.current.getBoundingClientRect();
        containerSizeRef.current = { width: rect.width, height: rect.height };
      }
    };

    window.addEventListener("resize", handleResize);
    handleResize(); // Initial size

    return () => {
      window.removeEventListener("resize", handleResize);
    };
  }, []);

  useEffect(() => {
    // Continuous animation loop that runs when the session is active
    // This ensures the timeline scrolls to the left smoothly every frame
    const animate = () => {
      drawWaveform();
      animationFrameRef.current = requestAnimationFrame(animate);
    };

    if (isRunning) {
      // Start the animation loop when session is running
      animationFrameRef.current = requestAnimationFrame(animate);
    } else {
      // Draw once when not running (for initial state or after stopping)
      drawWaveform();
    }

    return () => {
      if (animationFrameRef.current !== null) {
        cancelAnimationFrame(animationFrameRef.current);
        animationFrameRef.current = null;
      }
    };
  }, [drawWaveform, isRunning]);
=======
    if (typeof window === "undefined") {
      return undefined;
    }

    const container = containerRef.current;
    if (!container) {
      return undefined;
    }

    const updateSize = () => {
      const rect = container.getBoundingClientRect();
      const width = rect.width;
      const height = rect.height;
      if (width !== containerSizeRef.current.width || height !== containerSizeRef.current.height) {
        containerSizeRef.current = { width, height };
        drawWaveform();
      }
    };

    updateSize();

    if (typeof ResizeObserver !== "undefined") {
      const observer = new ResizeObserver((entries) => {
        entries.forEach((entry) => {
          const { width, height } = entry.contentRect;
          if (
            width !== containerSizeRef.current.width ||
            height !== containerSizeRef.current.height
          ) {
            containerSizeRef.current = { width, height };
            drawWaveform();
          }
        });
      });
      observer.observe(container);
      return () => observer.disconnect();
    }

    window.addEventListener("resize", updateSize);
    return () => {
      window.removeEventListener("resize", updateSize);
    };
  }, [drawWaveform]);

  useEffect(() => {
    if (typeof window === "undefined") {
      return undefined;
    }

    const MIN_FRAME_INTERVAL = 16;
    let animationFrameId: number;
    let lastTimestamp = performance.now();

    const renderFrame = (timestamp: number) => {
      if (timestamp - lastTimestamp >= MIN_FRAME_INTERVAL) {
        drawWaveform();
        lastTimestamp = timestamp;
      }
      animationFrameId = window.requestAnimationFrame(renderFrame);
    };

    drawWaveform();
    animationFrameId = window.requestAnimationFrame(renderFrame);

    return () => {
      window.cancelAnimationFrame(animationFrameId);
    };
  }, [drawWaveform]);
>>>>>>> 4002e4f4

  useEffect(() => {
    const container = transcriptsRef.current;
    if (!container) return;
    if (transcripts.length <= 1) {
      container.scrollTop = container.scrollHeight;
      return;
    }
    container.scrollTo({ top: container.scrollHeight, behavior: "smooth" });
  }, [transcripts]);

  const onToggle = async () => {
    if (isRunning) {
      await stop();
    } else {
      await start();
    }
  };

  const currentSpeakerLabel =
    currentSpeaker === "silence" ? "Listening" : currentSpeaker === "user" ? "You" : "AI";

  return (
    <main className="min-h-screen px-6 py-12">
      <div className="mx-auto flex w-full max-w-6xl flex-col gap-8">
        <Card className="border-white/10 bg-black/40 text-white">
          <CardHeader className="flex flex-col gap-6 border-b border-white/5 pb-6 lg:flex-row lg:items-center lg:justify-between">
            <div className="flex items-center gap-4">
              <div className="flex h-12 w-12 items-center justify-center rounded-2xl bg-emerald-500/10 text-emerald-300">
                <Activity className="h-5 w-5" />
              </div>
              <div>
                <p className="text-xs font-semibold uppercase tracking-[0.3em] text-white/40">
                  Live Activity Pulse
                </p>
                <p className="mt-1 text-base text-white/70">
                  Visualize the conversation timeline in real time.
                </p>
              </div>
            </div>
            <div className="flex flex-wrap items-center gap-3">
              <span
                className={`rounded-full px-4 py-1 text-xs font-semibold uppercase tracking-wide ${statusPillClass}`}
              >
                {connectionLabel}
              </span>
              <div className="flex items-center gap-3 rounded-full border border-white/10 bg-white/5 px-3 py-1 text-xs text-white/60">
                <div className="flex items-center gap-1">
                  <Mic className={`h-4 w-4 ${isUserSpeaking ? "text-slate-100" : "text-white/30"}`} />
                  <span className="hidden sm:inline">You</span>
                </div>
                <div className="h-4 w-px bg-white/10" />
                <div className="flex items-center gap-1">
                  <Volume2 className={`h-4 w-4 ${isAISpeaking ? "text-emerald-300" : "text-white/30"}`} />
                  <span className="hidden sm:inline">Assistant</span>
                </div>
              </div>
              <Button onClick={onToggle} variant={isRunning ? "outline" : "default"} className="shadow-lg">
                {isRunning ? "Stop Session" : "Start Session"}
              </Button>
            </div>
          </CardHeader>
          <CardContent className="grid gap-8 pt-6 lg:grid-cols-[minmax(0,7fr)_minmax(0,5fr)]">
            <div className="flex flex-col gap-6">
              <div className="flex flex-wrap items-center justify-between gap-3">
                <div className="text-sm font-medium text-white/60">Activity range</div>
                <div className="flex items-center gap-2 rounded-full border border-white/10 bg-white/5 p-1">
                  {TIME_RANGE_OPTIONS.map((option) => (
                    <button
                      key={option.value}
                      type="button"
                      onClick={() => setTimeRange(option.value)}
                      className={`rounded-full px-3 py-1 text-xs font-semibold transition ${
                        timeRange === option.value
                          ? "bg-sky-500 text-white shadow-[0_0_0_1px_rgba(14,165,233,0.6)]"
                          : "text-white/50 hover:text-white/80"
                      }`}
                    >
                      {option.label}
                    </button>
                  ))}
                </div>
              </div>
              <div
                ref={containerRef}
                className="relative h-[22rem] w-full overflow-hidden rounded-3xl border border-white/10 bg-gradient-to-br from-slate-900/60 via-slate-900/40 to-slate-900/20"
              >
                <canvas ref={canvasRef} className="h-full w-full" />
                <div className="pointer-events-none absolute inset-0 rounded-3xl ring-1 ring-inset ring-white/5" />
              </div>
              <div className="flex flex-wrap items-center justify-between gap-4 text-sm text-white/70">
                <div>
                  <p className="text-xs uppercase tracking-wide text-white/40">Current speaker</p>
                  <p className="mt-1 text-lg font-semibold text-white">{currentSpeakerLabel}</p>
                </div>
                <div className="flex flex-wrap items-center gap-4 text-xs uppercase tracking-wide text-white/40">
                  <div className="flex items-center gap-2 text-white/70">
                    <span className="h-2 w-8 rounded-full bg-emerald-400/80" />
                    AI
                  </div>
                  <div className="flex items-center gap-2 text-white/70">
                    <span className="h-2 w-8 rounded-full bg-slate-300/70" />
                    You
                  </div>
                  <div className="flex items-center gap-2 text-white/70">
                    <span className="h-px w-8 bg-white/50" />
                    Silence
                  </div>
                </div>
              </div>
              {error && (
                <div className="rounded-2xl border border-red-500/40 bg-red-500/10 px-4 py-3 text-sm text-red-200">
                  {error}
                </div>
              )}
            </div>

            <div className="flex h-full flex-col rounded-3xl border border-white/10 bg-white/[0.04] p-6 backdrop-blur">
              <div className="flex items-center justify-between">
                <p className="text-xs font-semibold uppercase tracking-[0.24em] text-white/40">
                  Conversation Transcript
                </p>
                <span className="text-xs text-white/40">{transcripts.length} entries</span>
              </div>
              <div
                ref={transcriptsRef}
                className="mt-5 flex h-[22rem] flex-col gap-4 overflow-y-auto pr-1"
              >
                {transcripts.length === 0 ? (
                  <div className="flex h-full flex-col items-center justify-center gap-2 text-center text-sm text-white/50">
                    <p>Transcripts will appear here as soon as the conversation begins.</p>
                    <p className="text-xs text-white/30">Stay on this pane to follow along in real time.</p>
                  </div>
                ) : (
                  transcripts.map((entry, index) => (
                    <div
                      key={`${entry.timestamp}-${index}`}
                      className={`flex gap-3 ${entry.speaker === "ai" ? "flex-row-reverse text-right" : ""}`}
                    >
                      <div
                        className={`flex h-9 w-9 items-center justify-center rounded-full border ${
                          entry.speaker === "ai"
                            ? "border-emerald-400/40 bg-emerald-500/10 text-emerald-300"
                            : "border-white/10 bg-white/10 text-white/80"
                        }`}
                      >
                        {entry.speaker === "ai" ? <Bot className="h-4 w-4" /> : <UserRound className="h-4 w-4" />}
                      </div>
                      <div
                        className={`max-w-xs rounded-3xl border px-4 py-3 text-sm leading-relaxed ${
                          entry.speaker === "ai"
                            ? "border-emerald-400/30 bg-emerald-500/10 text-emerald-100"
                            : "border-white/10 bg-white/10 text-white/90"
                        }`}
                      >
                        {entry.text}
                      </div>
                    </div>
                  ))
                )}
              </div>
            </div>
          </CardContent>
        </Card>

        <Card className="border-white/10 bg-black/30">
          <CardHeader>
            <CardTitle className="text-sm uppercase tracking-[0.3em] text-white/40">
              Session Overview
            </CardTitle>
          </CardHeader>
          <CardContent className="grid gap-6 text-sm text-white/70 sm:grid-cols-3">
            <div className="space-y-1 rounded-2xl border border-white/10 bg-white/5 p-4">
              <p className="text-xs uppercase tracking-wide text-white/40">Connection</p>
              <p className="text-base font-medium text-white">{connectionLabel}</p>
            </div>
            <div className="space-y-1 rounded-2xl border border-white/10 bg-white/5 p-4">
              <p className="text-xs uppercase tracking-wide text-white/40">User speaking</p>
              <p className={`text-base font-medium ${isUserSpeaking ? "text-emerald-300" : "text-white"}`}>
                {isUserSpeaking ? "Active" : "Idle"}
              </p>
            </div>
            <div className="space-y-1 rounded-2xl border border-white/10 bg-white/5 p-4">
              <p className="text-xs uppercase tracking-wide text-white/40">AI responding</p>
              <p className={`text-base font-medium ${isAISpeaking ? "text-emerald-300" : "text-white"}`}>
                {isAISpeaking ? "Streaming" : "Standing by"}
              </p>
            </div>
          </CardContent>
        </Card>
      </div>
    </main>
  );
}
<|MERGE_RESOLUTION|>--- conflicted
+++ resolved
@@ -311,47 +311,6 @@
   }, [activities, currentSpeaker, timeRange]);
 
   useEffect(() => {
-<<<<<<< HEAD
-    // Handle window resize to update container size
-    const handleResize = () => {
-      if (containerRef.current) {
-        const rect = containerRef.current.getBoundingClientRect();
-        containerSizeRef.current = { width: rect.width, height: rect.height };
-      }
-    };
-
-    window.addEventListener("resize", handleResize);
-    handleResize(); // Initial size
-
-    return () => {
-      window.removeEventListener("resize", handleResize);
-    };
-  }, []);
-
-  useEffect(() => {
-    // Continuous animation loop that runs when the session is active
-    // This ensures the timeline scrolls to the left smoothly every frame
-    const animate = () => {
-      drawWaveform();
-      animationFrameRef.current = requestAnimationFrame(animate);
-    };
-
-    if (isRunning) {
-      // Start the animation loop when session is running
-      animationFrameRef.current = requestAnimationFrame(animate);
-    } else {
-      // Draw once when not running (for initial state or after stopping)
-      drawWaveform();
-    }
-
-    return () => {
-      if (animationFrameRef.current !== null) {
-        cancelAnimationFrame(animationFrameRef.current);
-        animationFrameRef.current = null;
-      }
-    };
-  }, [drawWaveform, isRunning]);
-=======
     if (typeof window === "undefined") {
       return undefined;
     }
@@ -420,7 +379,6 @@
       window.cancelAnimationFrame(animationFrameId);
     };
   }, [drawWaveform]);
->>>>>>> 4002e4f4
 
   useEffect(() => {
     const container = transcriptsRef.current;
